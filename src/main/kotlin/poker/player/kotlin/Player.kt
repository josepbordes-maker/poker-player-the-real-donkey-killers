package poker.player.kotlin

import org.json.JSONArray
import org.json.JSONObject

class Player {
    private val gameStateManager = GameStateManager()
    private val handEvaluator = HandEvaluator()
    private val positionAnalyzer = PositionAnalyzer()
    private val bettingStrategy = BettingStrategy(handEvaluator, positionAnalyzer)

    fun betRequest(game_state: JSONObject): Int {
        // Parse game state
        val players = game_state.getJSONArray("players")
        val inAction = game_state.getInt("in_action")
        val me = players.getJSONObject(inAction)
        
        // Get my information
        val myStack = me.getInt("stack")
        val myBet = me.getInt("bet")
        val myCards = me.getJSONArray("hole_cards")
        
        // Get game information
        val gameId = game_state.getString("game_id")
        val currentBuyIn = game_state.getInt("current_buy_in")
        val pot = game_state.getInt("pot")
        val smallBlind = game_state.getInt("small_blind")
        val minimumRaise = game_state.getInt("minimum_raise")
        val dealer = game_state.getInt("dealer")
        
        // Remember seen cards (hole + community) for this game
        gameStateManager.addSeenCards(gameId, myCards)
        val community = game_state.optJSONArray("community_cards") ?: JSONArray()
<<<<<<< HEAD
        if (community.length() > 0) gameStateManager.addSeenCards(gameId, community)

        // Get position for betting decision
        val position = positionAnalyzer.getPosition(players, inAction, dealer)
        
        // Use betting strategy to calculate bet
        return bettingStrategy.calculateBet(
            myCards = myCards,
            myStack = myStack,
            myBet = myBet,
            currentBuyIn = currentBuyIn,
            pot = pot,
            smallBlind = smallBlind,
            minimumRaise = minimumRaise,
            position = position
        )
=======
        if (community.length() > 0) addSeenCards(gameId, community)

        // Calculate call amount
        val callAmount = currentBuyIn - myBet
        
        // Safety check - can't bet more than we have
        if (callAmount >= myStack) {
            return myStack // All-in if we must
        }
        
        // If no bet to call, open-raise based on position
        if (callAmount <= 0) {
            val position = getPosition(players, inAction, dealer)
            return when (position) {
                Position.EARLY -> when {
                    hasStrongHand(myCards) -> Math.min(myStack, smallBlind * 6)
                    else -> 0
                }
                Position.MIDDLE -> when {
                    hasStrongHand(myCards) -> Math.min(myStack, smallBlind * 6)
                    hasDecentHand(myCards) -> Math.min(myStack, smallBlind * 4)
                    else -> 0
                }
                Position.LATE -> when {
                    hasStrongHand(myCards) -> Math.min(myStack, smallBlind * 6)
                    hasDecentHand(myCards) -> Math.min(myStack, smallBlind * 4)
                    else -> 0
                }
                Position.BLINDS -> when {
                    // More defensive from blinds: raise only strong hands
                    hasStrongHand(myCards) -> Math.min(myStack, smallBlind * 6)
                    else -> 0
                }
            }
        }
        
        // Position-aware continuations when facing a bet
        val position = getPosition(players, inAction, dealer)
        val smallBetThreshold = when (position) {
            Position.EARLY -> pot / 4
            Position.MIDDLE -> pot / 3
            Position.LATE -> pot / 2
            Position.BLINDS -> pot / 3 // Slightly tighter than late position
        }

        // Random risk-taking: 15% chance to take a risk with marginal hands
        val isRiskMood = random.nextFloat() < 0.15f
        
        return when {
            hasStrongHand(myCards) -> Math.min(myStack, callAmount + minimumRaise * 2)
            hasDecentHand(myCards) && callAmount <= smallBetThreshold -> callAmount
            hasWeakButPlayableHand(myCards) && callAmount <= smallBlind * 2 -> callAmount
            // Remove unconditional small-bet calls; require at least a playable hand
            isRiskMood && hasMarginalHand(myCards) && callAmount <= pot / 3 -> {
                // Random aggressive play - sometimes raise with marginal hands
                if (random.nextFloat() < 0.3f && callAmount + minimumRaise <= myStack / 4) {
                    callAmount + minimumRaise // Bluff raise
                } else {
                    callAmount // Just call
                }
            }
            else -> 0
        }
>>>>>>> 4c8ee4eb
    }
    fun showdown(game_state: JSONObject) {
        gameStateManager.processShowdown(game_state)
    }

    fun version(): String {
        return "Real Donkey Killer v1.1"
    }
}<|MERGE_RESOLUTION|>--- conflicted
+++ resolved
@@ -31,7 +31,6 @@
         // Remember seen cards (hole + community) for this game
         gameStateManager.addSeenCards(gameId, myCards)
         val community = game_state.optJSONArray("community_cards") ?: JSONArray()
-<<<<<<< HEAD
         if (community.length() > 0) gameStateManager.addSeenCards(gameId, community)
 
         // Get position for betting decision
@@ -48,71 +47,6 @@
             minimumRaise = minimumRaise,
             position = position
         )
-=======
-        if (community.length() > 0) addSeenCards(gameId, community)
-
-        // Calculate call amount
-        val callAmount = currentBuyIn - myBet
-        
-        // Safety check - can't bet more than we have
-        if (callAmount >= myStack) {
-            return myStack // All-in if we must
-        }
-        
-        // If no bet to call, open-raise based on position
-        if (callAmount <= 0) {
-            val position = getPosition(players, inAction, dealer)
-            return when (position) {
-                Position.EARLY -> when {
-                    hasStrongHand(myCards) -> Math.min(myStack, smallBlind * 6)
-                    else -> 0
-                }
-                Position.MIDDLE -> when {
-                    hasStrongHand(myCards) -> Math.min(myStack, smallBlind * 6)
-                    hasDecentHand(myCards) -> Math.min(myStack, smallBlind * 4)
-                    else -> 0
-                }
-                Position.LATE -> when {
-                    hasStrongHand(myCards) -> Math.min(myStack, smallBlind * 6)
-                    hasDecentHand(myCards) -> Math.min(myStack, smallBlind * 4)
-                    else -> 0
-                }
-                Position.BLINDS -> when {
-                    // More defensive from blinds: raise only strong hands
-                    hasStrongHand(myCards) -> Math.min(myStack, smallBlind * 6)
-                    else -> 0
-                }
-            }
-        }
-        
-        // Position-aware continuations when facing a bet
-        val position = getPosition(players, inAction, dealer)
-        val smallBetThreshold = when (position) {
-            Position.EARLY -> pot / 4
-            Position.MIDDLE -> pot / 3
-            Position.LATE -> pot / 2
-            Position.BLINDS -> pot / 3 // Slightly tighter than late position
-        }
-
-        // Random risk-taking: 15% chance to take a risk with marginal hands
-        val isRiskMood = random.nextFloat() < 0.15f
-        
-        return when {
-            hasStrongHand(myCards) -> Math.min(myStack, callAmount + minimumRaise * 2)
-            hasDecentHand(myCards) && callAmount <= smallBetThreshold -> callAmount
-            hasWeakButPlayableHand(myCards) && callAmount <= smallBlind * 2 -> callAmount
-            // Remove unconditional small-bet calls; require at least a playable hand
-            isRiskMood && hasMarginalHand(myCards) && callAmount <= pot / 3 -> {
-                // Random aggressive play - sometimes raise with marginal hands
-                if (random.nextFloat() < 0.3f && callAmount + minimumRaise <= myStack / 4) {
-                    callAmount + minimumRaise // Bluff raise
-                } else {
-                    callAmount // Just call
-                }
-            }
-            else -> 0
-        }
->>>>>>> 4c8ee4eb
     }
     fun showdown(game_state: JSONObject) {
         gameStateManager.processShowdown(game_state)
