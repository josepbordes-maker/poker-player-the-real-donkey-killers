{
<<<<<<< HEAD
  "mode": "TIGHT",
  "riskFreq": 0.03,
  "smallBetMult": 0.8,
  "bluffRaise": false,
  "rainMan": true,
  "postflopSmall": 0.25,
  "postflopMed": 0.45,
  "postflopBig": 0.6,
  "antiLimp": true,
  "squeeze": true
=======
  "mode": "LAG",
  "riskFreq": null,
  "smallBetMult": null,
  "bluffRaise": null,
  "rainMan": true,
  "postflopSmall": null,
  "postflopMed": null,
  "postflopBig": null
>>>>>>> d07c63a1
}<|MERGE_RESOLUTION|>--- conflicted
+++ resolved
@@ -1,16 +1,4 @@
 {
-<<<<<<< HEAD
-  "mode": "TIGHT",
-  "riskFreq": 0.03,
-  "smallBetMult": 0.8,
-  "bluffRaise": false,
-  "rainMan": true,
-  "postflopSmall": 0.25,
-  "postflopMed": 0.45,
-  "postflopBig": 0.6,
-  "antiLimp": true,
-  "squeeze": true
-=======
   "mode": "LAG",
   "riskFreq": null,
   "smallBetMult": null,
@@ -19,5 +7,4 @@
   "postflopSmall": null,
   "postflopMed": null,
   "postflopBig": null
->>>>>>> d07c63a1
 }