package poker.player.kotlin

import org.json.JSONArray
import org.json.JSONObject
import kotlin.test.Test
import kotlin.test.assertEquals
import kotlin.test.assertTrue

class PlayerTest {
    private fun baseState(): JSONObject {
        val me = JSONObject()
            .put("id", 0)
            .put("name", "Me")
            .put("status", "active")
            .put("version", "test")
            .put("stack", 1000)
            .put("bet", 0)
            .put("hole_cards", JSONArray())

        val players = JSONArray().put(me)

        return JSONObject()
            .put("tournament_id", "t1")
            .put("game_id", "g1")
            .put("round", 0)
            .put("bet_index", 0)
            .put("small_blind", 10)
            .put("current_buy_in", 0)
            .put("pot", 0)
            .put("minimum_raise", 20)
            .put("dealer", 0)
            .put("in_action", 0)
            .put("players", players)
            .put("community_cards", JSONArray())
    }

    private fun card(rank: String, suit: String) = JSONObject().put("rank", rank).put("suit", suit)

    @Test
    fun `opens stronger hands preflop`() {
        val player = Player()
        val state = baseState()
        val me = state.getJSONArray("players").getJSONObject(0)
        me.put("hole_cards", JSONArray().put(card("A", "spades")).put(card("K", "spades")))

        // No bet to call, should open ~3x BB = 30 (we used 6x small blind)
        val bet = player.betRequest(state)
        assertEquals(60, bet)
    }

    @Test
    fun `calls small bet with decent hand`() {
        val player = Player()
        val state = baseState()
        val me = state.getJSONArray("players").getJSONObject(0)
        me.put("hole_cards", JSONArray().put(card("Q", "hearts")).put(card("J", "hearts")))

        state.put("current_buy_in", 10)
        me.put("bet", 0)
        state.put("pot", 100)

        val bet = player.betRequest(state)
        assertEquals(10, bet) // call small bet
    }

    @Test
    fun `min-raises with strong hand facing bet`() {
        val player = Player()
        val state = baseState()
        val me = state.getJSONArray("players").getJSONObject(0)
        me.put("hole_cards", JSONArray().put(card("Q", "diamonds")).put(card("Q", "clubs")))

        state.put("current_buy_in", 40)
        state.put("minimum_raise", 20)
        state.put("pot", 100)

        val bet = player.betRequest(state)
        // callAmount = 40, raise stronger -> 40 + 2*20 = 80
        assertEquals(80, bet)
    }

    @Test
    fun `folds trash hand to small bet`() {
        val player = Player()
        val state = baseState()
        val me = state.getJSONArray("players").getJSONObject(0)
        // 7-2 offsuit: not playable by our heuristics
        me.put("hole_cards", JSONArray().put(card("7", "spades")).put(card("2", "hearts")))

        state.put("current_buy_in", 20) // 2x SB
        me.put("bet", 0)
        state.put("pot", 40)

        val bet = player.betRequest(state)
        assertEquals(0, bet)
    }

    @Test
    fun `blinds do not open-raise with only decent hand`() {
        val player = Player()

        // Create 3-player table and put us in blinds with no bet to call
        val p0 = JSONObject().put("id", 0).put("name", "P0").put("status", "active").put("stack", 1000).put("bet", 0).put("hole_cards", JSONArray())
        val p1 = JSONObject().put("id", 1).put("name", "Me").put("status", "active").put("stack", 1000).put("bet", 0)
        val p2 = JSONObject().put("id", 2).put("name", "P2").put("status", "active").put("stack", 1000).put("bet", 0).put("hole_cards", JSONArray())
        val players = JSONArray().put(p0).put(p1).put(p2)

        val state = JSONObject()
            .put("tournament_id", "t1")
            .put("game_id", "g1")
            .put("round", 0)
            .put("bet_index", 0)
            .put("small_blind", 10)
            .put("current_buy_in", 0)
            .put("pot", 0)
            .put("minimum_raise", 20)
            .put("dealer", 0) // dealer = 0, in_action = 1 -> relative = 1 (blinds)
            .put("in_action", 1)
            .put("players", players)
            .put("community_cards", JSONArray())

        // Give us a decent but non-premium hand (JTs)
        p1.put("hole_cards", JSONArray().put(card("J", "spades")).put(card("10", "spades")))

        val bet = player.betRequest(state)
        assertEquals(0, bet)
    }
    
    // === INTEGRATION TESTS FOR NEW STRATEGY ===
    
    @Test
    fun `blinds open-raise strong hands but check decent hands`() {
        val player = Player()
        
        // Create multi-player table with us in blinds position
        val p0 = JSONObject().put("id", 0).put("name", "P0").put("status", "active").put("stack", 1000).put("bet", 0).put("hole_cards", JSONArray())
        val p1 = JSONObject().put("id", 1).put("name", "Me").put("status", "active").put("stack", 1000).put("bet", 0)
        val p2 = JSONObject().put("id", 2).put("name", "P2").put("status", "active").put("stack", 1000).put("bet", 0).put("hole_cards", JSONArray())
        val players = JSONArray().put(p0).put(p1).put(p2)
        
        val baseState = JSONObject()
            .put("tournament_id", "t1")
            .put("game_id", "g1")
            .put("round", 0)
            .put("bet_index", 0)
            .put("small_blind", 10)
            .put("current_buy_in", 0)
            .put("pot", 0)
            .put("minimum_raise", 20)
            .put("dealer", 0) // dealer = 0, in_action = 1 -> blinds position
            .put("in_action", 1)
            .put("players", players)
            .put("community_cards", JSONArray())
        
        // Test with strong hand (pocket queens)
        val strongState = JSONObject(baseState.toString())
        strongState.getJSONArray("players").getJSONObject(1)
            .put("hole_cards", JSONArray().put(card("Q", "spades")).put(card("Q", "hearts")))
        
        val strongBet = player.betRequest(strongState)
        assertEquals(60, strongBet) // Should open-raise strong hand from blinds
        
        // Test with decent hand (AJ suited)
        val decentState = JSONObject(baseState.toString())
        decentState.getJSONArray("players").getJSONObject(1)
            .put("hole_cards", JSONArray().put(card("A", "hearts")).put(card("J", "hearts")))
        
        val decentBet = player.betRequest(decentState)
        assertEquals(0, decentBet) // Should check decent hand from blinds (defensive)
    }
    
    @Test
    fun `stronger raise sizing with premium hands facing bets`() {
        val player = Player()
        val state = baseState()
        val me = state.getJSONArray("players").getJSONObject(0)
        
        // Test multiple strong hands
        val strongHands = listOf(
            listOf(card("A", "spades"), card("A", "hearts")), // Pocket aces
            listOf(card("K", "diamonds"), card("K", "clubs")), // Pocket kings  
            listOf(card("A", "spades"), card("K", "hearts")), // AK offsuit
            listOf(card("10", "spades"), card("10", "hearts")) // Pocket tens
        )
        
        strongHands.forEach { handCards ->
            val testState = JSONObject(state.toString())
            testState.put("current_buy_in", 35)
            testState.put("minimum_raise", 15)
            testState.put("pot", 120)
            
            val me = testState.getJSONArray("players").getJSONObject(0)
            me.put("hole_cards", JSONArray().put(handCards[0]).put(handCards[1]))
            
            val bet = player.betRequest(testState)
            assertEquals(65, bet) // call (35) + 2 * minimum raise (30) = 65
        }
    }
    
    @Test
    fun `no unconditional small-bet calls - requires hand quality`() {
        val player = Player()
        val state = baseState()
        val me = state.getJSONArray("players").getJSONObject(0)
        
        // Test various weak hands that used to call small bets unconditionally
        val weakHands = listOf(
            listOf(card("2", "spades"), card("7", "hearts")), // 2-7 offsuit
            listOf(card("3", "clubs"), card("8", "diamonds")), // 3-8 offsuit
            listOf(card("4", "hearts"), card("6", "spades")), // 4-6 offsuit
            listOf(card("2", "diamonds"), card("5", "clubs"))  // 2-5 offsuit
        )
        
        weakHands.forEach { handCards ->
            val testState = JSONObject(state.toString())
            testState.put("current_buy_in", 20) // 2x small blind - used to be auto-call
            testState.put("pot", 60)
            
            val me = testState.getJSONArray("players").getJSONObject(0)
            me.put("hole_cards", JSONArray().put(handCards[0]).put(handCards[1]))
            
            val bet = player.betRequest(testState)
            assertEquals(0, bet) // Should fold weak hands even to small bets
        }
    }
    
    @Test
    fun `playable hands still call small bets within limits`() {
        val player = Player()
        val state = baseState()
        val me = state.getJSONArray("players").getJSONObject(0)
        
        // Test playable hands that should still call small bets
        val playableHands = listOf(
            listOf(card("8", "spades"), card("9", "spades")), // Suited connectors
            listOf(card("9", "hearts"), card("8", "hearts")), // More suited connectors
            listOf(card("J", "clubs"), card("9", "diamonds")), // Face card
            listOf(card("10", "spades"), card("8", "hearts"))  // Two medium cards
        )
        
        playableHands.forEach { handCards ->
            val testState = JSONObject(state.toString())
            testState.put("current_buy_in", 20) // Exactly 2x small blind
            testState.put("pot", 80)
            
            val me = testState.getJSONArray("players").getJSONObject(0)
            me.put("hole_cards", JSONArray().put(handCards[0]).put(handCards[1]))
            
            val bet = player.betRequest(testState)
            assertEquals(20, bet) // Should call small bet with playable hand
        }
    }
    
    @Test
    fun `position affects calling thresholds appropriately`() {
        val player = Player()
        
        // Test same hand in different positions with same bet size
        val decentHand = listOf(card("K", "spades"), card("Q", "hearts")) // KQ offsuit
        val callAmount = 35
        val pot = 100 // Early threshold: 25, Middle: 33, Late: 50
        
        // Early position - should fold (35 > 25)
        val earlyState = createPositionState(decentHand, callAmount, pot, 0, 3) // dealer=0, in_action=3, relative=3 = early
        val earlyBet = player.betRequest(earlyState)
        assertEquals(0, earlyBet)
        
        // Late position - should call (35 < 50)  
        val lateState = createPositionState(decentHand, callAmount, pot, 0, 0) // dealer=0, in_action=0, relative=0 = late
        val lateBet = player.betRequest(lateState)
        assertEquals(callAmount, lateBet)
    }
    
    @Test
    fun `version reflects strategy improvements`() {
        val player = Player()
        val version = player.version()
<<<<<<< HEAD
        // Mode can vary if other tests tweak STRAT_MODE; assert stable parts
        kotlin.test.assertTrue(version.startsWith("Real Donkey Killer v1.2"))
        kotlin.test.assertTrue(version.contains("Rain Man Enhanced"))
=======
        assertEquals("Real Donkey Killer v2.0 - World Champion Enhanced (STANDARD)", version)
>>>>>>> f600f683
    }
    
    @Test
    fun `integration test - complete betting round scenarios`() {
        val player = Player()
        
        // Scenario 1: Strong hand in early position facing raise
        val scenario1 = baseState()
        scenario1.put("current_buy_in", 45)
        scenario1.put("minimum_raise", 25)
        scenario1.put("pot", 150)
        scenario1.getJSONArray("players").getJSONObject(0)
            .put("hole_cards", JSONArray().put(card("A", "diamonds")).put(card("A", "clubs")))
        
        val bet1 = player.betRequest(scenario1)
        assertEquals(95, bet1) // call (45) + 2*min_raise (50) = 95
        
        // Scenario 2: Marginal hand in blinds facing small bet
        val scenario2 = create3PlayerBlindsState()
        scenario2.put("current_buy_in", 15) // Small bet
        scenario2.put("pot", 45)
        scenario2.getJSONArray("players").getJSONObject(1) // We're player 1 in blinds
            .put("hole_cards", JSONArray().put(card("A", "spades")).put(card("3", "hearts"))) // A3 offsuit - marginal
        
        val bet2 = player.betRequest(scenario2)
        // Marginal hand might call due to risk-taking (15% chance) or fold
        assertTrue(bet2 == 0 || bet2 == 15)
        
        // Scenario 3: Decent hand open-raising from late position
        val scenario3 = createPositionState(
            listOf(card("Q", "hearts"), card("J", "spades")), // QJ offsuit
            0, // No bet to call
            0, // Empty pot
            0, // dealer
            7  // Late position in 9-player game
        )
        
        val bet3 = player.betRequest(scenario3)
        assertEquals(40, bet3) // Open-raise decent hand from late position
    }
    
    // Helper methods for complex state creation
    
    private fun createPositionState(
        holeCards: List<JSONObject>, 
        currentBuyIn: Int, 
        pot: Int, 
        dealer: Int, 
        inAction: Int
    ): JSONObject {
        val players = JSONArray()
        for (i in 0..8) { // 9-player table
            val player = JSONObject()
                .put("id", i)
                .put("name", "Player$i")
                .put("status", "active")
                .put("stack", 1000)
                .put("bet", 0)
                .put("hole_cards", if (i == inAction) 
                    JSONArray().put(holeCards[0]).put(holeCards[1]) 
                    else JSONArray())
            players.put(player)
        }
        
        return JSONObject()
            .put("tournament_id", "t1")
            .put("game_id", "g1")
            .put("round", 0)
            .put("bet_index", 0)
            .put("small_blind", 10)
            .put("current_buy_in", currentBuyIn)
            .put("pot", pot)
            .put("minimum_raise", 20)
            .put("dealer", dealer)
            .put("in_action", inAction)
            .put("players", players)
            .put("community_cards", JSONArray())
    }
    
    private fun create3PlayerBlindsState(): JSONObject {
        val p0 = JSONObject().put("id", 0).put("name", "P0").put("status", "active").put("stack", 1000).put("bet", 0).put("hole_cards", JSONArray())
        val p1 = JSONObject().put("id", 1).put("name", "Me").put("status", "active").put("stack", 1000).put("bet", 0)
        val p2 = JSONObject().put("id", 2).put("name", "P2").put("status", "active").put("stack", 1000).put("bet", 0).put("hole_cards", JSONArray())
        val players = JSONArray().put(p0).put(p1).put(p2)
        
        return JSONObject()
            .put("tournament_id", "t1")
            .put("game_id", "g1")
            .put("round", 0)
            .put("bet_index", 0)
            .put("small_blind", 10)
            .put("current_buy_in", 0)
            .put("pot", 0)
            .put("minimum_raise", 20)
            .put("dealer", 0) // dealer = 0, in_action = 1 -> blinds position
            .put("in_action", 1)
            .put("players", players)
            .put("community_cards", JSONArray())
    }
}<|MERGE_RESOLUTION|>--- conflicted
+++ resolved
@@ -275,13 +275,7 @@
     fun `version reflects strategy improvements`() {
         val player = Player()
         val version = player.version()
-<<<<<<< HEAD
-        // Mode can vary if other tests tweak STRAT_MODE; assert stable parts
-        kotlin.test.assertTrue(version.startsWith("Real Donkey Killer v1.2"))
-        kotlin.test.assertTrue(version.contains("Rain Man Enhanced"))
-=======
         assertEquals("Real Donkey Killer v2.0 - World Champion Enhanced (STANDARD)", version)
->>>>>>> f600f683
     }
     
     @Test
